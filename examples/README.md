--- conflicted
+++ resolved
@@ -149,15 +149,11 @@
 
    </details>
 
-<<<<<<< HEAD
-### Externals
-=======
 ### Exports
 
 8. [**Exported global**][exported-global], explains how to work with
    exported globals: get/set their value, have information about their 
    type.
->>>>>>> a8b93503
    
    _Keywords_: export, global.
 
@@ -184,33 +180,6 @@
    ```
 
    </details>
-   
-9. [**Table**][table], explains how to use Wasm Tables from the Wasmer API.
-
-   _Keywords_: basic, table, call_indirect
-
-   <details>
-   <summary><em>Execute the example</em></summary>
-
-   ```shell
-   $ cargo run --example table --release --features "cranelift"
-   ```
-
-   </details>
-   
-10. [**Memory**][memory], explains how to use Wasm Memories from
-    the Wasmer API.  Memory example is a work in progress.
-
-   _Keywords_: basic, memory
-
-   <details>
-   <summary><em>Execute the example</em></summary>
-
-   ```shell
-   $ cargo run --example memory --release --features "cranelift"
-   ```
-
-   </details>
 
 
 10. [**Exported memory**][exported-memory], explains how to read from 
@@ -258,13 +227,38 @@
 
    </details>
 
+### Externs
+
+13. [**Table**][table], explains how to use Wasm Tables from the Wasmer API.
+
+   _Keywords_: basic, table, call_indirect
+
+   <details>
+   <summary><em>Execute the example</em></summary>
+
+   ```shell
+   $ cargo run --example table --release --features "cranelift"
+   ```
+
+   </details>
+   
+14. [**Memory**][memory], explains how to use Wasm Memories from
+    the Wasmer API.  Memory example is a work in progress.
+
+   _Keywords_: basic, memory
+
+   <details>
+   <summary><em>Execute the example</em></summary>
+
+   ```shell
+   $ cargo run --example memory --release --features "cranelift"
+   ```
+
+   </details>
+
 ### Integrations
 
-<<<<<<< HEAD
-11. [**WASI**][wasi], explains how to use the [WebAssembly System
-=======
-13. [**WASI**][wasi], explains how to use the [WebAssembly System
->>>>>>> a8b93503
+15. [**WASI**][wasi], explains how to use the [WebAssembly System
    Interface][WASI] (WASI), i.e. the [`wasmer-wasi`] crate.
    
    _Keywords_: wasi, system, interface
