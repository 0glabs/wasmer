--- conflicted
+++ resolved
@@ -47,11 +47,7 @@
 default = ["sys-default"]
 wasix = []
 
-<<<<<<< HEAD
-sys = ["wasmer/sys", "wasmer-wasi-types-generated/sys"]
-=======
-sys = ["wasmer/sys", "wasix"]
->>>>>>> dafdd94c
+sys = ["wasmer/sys", "wasix", "wasmer-wasi-types-generated/sys"]
 sys-default = ["wasmer/wat", "wasmer/compiler", "sys", "logging", "host-fs", "sys-poll", "host-vnet" ]
 sys-poll = []
 
