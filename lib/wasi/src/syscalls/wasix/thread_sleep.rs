--- conflicted
+++ resolved
@@ -7,13 +7,8 @@
 /// ## Parameters
 ///
 /// * `duration` - Amount of time that the thread should sleep
-<<<<<<< HEAD
-#[instrument(level = "debug", skip_all, fields(duration), ret, err)]
+#[instrument(level = "debug", skip_all, fields(%duration), ret, err)]
 pub fn thread_sleep<M: MemorySize + 'static>(
-=======
-#[instrument(level = "debug", skip_all, fields(%duration), ret, err)]
-pub fn thread_sleep(
->>>>>>> 20085ecb
     mut ctx: FunctionEnvMut<'_, WasiEnv>,
     duration: Timestamp,
 ) -> Result<Errno, WasiError> {
