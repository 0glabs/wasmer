#[doc(hidden)]
#[macro_export]
macro_rules! wasm_declare_vec_inner {
    ($name:ident) => {
        paste::paste! {
            #[doc = "Creates an empty vector of [`wasm_" $name "_t`].

# Example

```rust
# use inline_c::assert_c;
# fn main() {
#    (assert_c! {
# #include \"tests/wasmer_wasm.h\"
#
int main() {
    // Creates an empty vector of `wasm_" $name "_t`.
    wasm_" $name "_vec_t vector;
    wasm_" $name "_vec_new_empty(&vector);

    // Check that it is empty.
    assert(vector.size == 0);

    // Free it.
    wasm_" $name "_vec_delete(&vector);
}
#    })
#    .success();
# }
```"]
            #[no_mangle]
            pub unsafe extern "C" fn [<wasm_ $name _vec_new_empty>](out: *mut [<wasm_ $name _vec_t>]) {
                // TODO: actually implement this
                [<wasm_ $name _vec_new_uninitialized>](out, 0);
            }
        }
    }
}

#[doc(hidden)]
#[macro_export]
macro_rules! wasm_declare_vec {
    ($name:ident) => {
        paste::paste! {
            #[doc = "Represents a vector of `wasm_" $name "_t`.

Read the documentation of [`wasm_" $name "_t`] to see more concrete examples.

# Example

```rust
# use inline_c::assert_c;
# fn main() {
#    (assert_c! {
# #include \"tests/wasmer_wasm.h\"
#
int main() {
    // Create a vector of 2 `wasm_" $name "_t`.
    wasm_" $name "_t x;
    wasm_" $name "_t y;
    wasm_" $name "_t* items[2] = {&x, &y};

    wasm_" $name "_vec_t vector;
    wasm_" $name "_vec_new(&vector, 2, (wasm_" $name "_t*) items);

    // Check that it contains 2 items.
    assert(vector.size == 2);

    // Free it.
    wasm_" $name "_vec_delete(&vector);
}
#    })
#    .success();
# }
```"]
            #[derive(Debug)]
            #[repr(C)]
            pub struct [<wasm_ $name _vec_t>] {
                pub size: usize,
                pub data: *mut [<wasm_ $name _t>],
            }

            impl Clone for [<wasm_ $name _vec_t>] {
                fn clone(&self) -> Self {
                    if self.data.is_null() {
                        return Self {
                            size: self.size,
                            data: ::std::ptr::null_mut(),
                        };
                    }
                    let data =
                        unsafe {
                            let vec = Vec::from_raw_parts(self.data, self.size, self.size);
                            let mut vec_copy = vec.clone().into_boxed_slice();
                            let new_ptr = vec_copy.as_mut_ptr();

                            ::std::mem::forget(vec);
                            ::std::mem::forget(vec_copy);

                            new_ptr
                        };

                    Self {
                        size: self.size,
                        data,
                    }
                }
            }

            impl<'a> From<Vec<[<wasm_ $name _t>]>> for [<wasm_ $name _vec_t>] {
                fn from(mut vec: Vec<[<wasm_ $name _t>]>) -> Self {
                    vec.shrink_to_fit();

                    let length = vec.len();
                    let pointer = vec.as_mut_ptr();

                    ::std::mem::forget(vec);

                    Self {
                        size: length,
                        data: pointer,
                    }
                }
            }

            impl<'a, T: Into<[<wasm_ $name _t>]> + Clone> From<&'a [T]> for [<wasm_ $name _vec_t>] {
                fn from(other: &'a [T]) -> Self {
                    let size = other.len();
                    let mut copied_data = other
                        .iter()
                        .cloned()
                        .map(Into::into)
                        .collect::<Vec<[<wasm_ $name _t>]>>()
                        .into_boxed_slice();
                    let data = copied_data.as_mut_ptr();
                    ::std::mem::forget(copied_data);

                    Self {
                        size,
                        data,
                    }
                }
            }

            impl [<wasm_ $name _vec_t>] {
                pub unsafe fn into_slice(&self) -> Option<&[[<wasm_ $name _t>]]>{
                    if self.is_uninitialized() {
                        return None;
                    }

                    Some(::std::slice::from_raw_parts(self.data, self.size))
                }

                pub unsafe fn into_slice_mut(&mut self) -> Option<&mut [[<wasm_ $name _t>]]>{
                    if self.is_uninitialized() {
                        return None;
                    }

                    Some(::std::slice::from_raw_parts_mut(self.data, self.size))
                }

                pub fn is_uninitialized(&self) -> bool {
                    self.data.is_null()
                }
            }

            // TODO: investigate possible memory leak on `init` (owned pointer)
            #[doc = "Creates a new vector of [`wasm_" $name "_t`].

# Example

See the [`wasm_" $name "_vec_t`] type to get an example."]
            #[no_mangle]
            pub unsafe extern "C" fn [<wasm_ $name _vec_new>](out: *mut [<wasm_ $name _vec_t>], length: usize, init: *mut [<wasm_ $name _t>]) {
                let mut bytes: Vec<[<wasm_ $name _t>]> = Vec::with_capacity(length);

                for i in 0..length {
                    bytes.push(::std::ptr::read(init.add(i)));
                }

                let pointer = bytes.as_mut_ptr();
                debug_assert!(bytes.len() == bytes.capacity());

                (*out).data = pointer;
                (*out).size = length;
                ::std::mem::forget(bytes);
            }

            #[doc = "Creates a new uninitialized vector of [`wasm_" $name "_t`].

# Example

```rust
# use inline_c::assert_c;
# fn main() {
#    (assert_c! {
# #include \"tests/wasmer_wasm.h\"
#
int main() {
    // Creates an empty vector of `wasm_" $name "_t`.
    wasm_" $name "_vec_t vector;
    wasm_" $name "_vec_new_uninitialized(&vector, 3);

    // Check that it contains 3 items.
    assert(vector.size == 3);

    // Free it.
    wasm_" $name "_vec_delete(&vector);
}
#    })
#    .success();
# }
```"]
            #[no_mangle]
            pub unsafe extern "C" fn [<wasm_ $name _vec_new_uninitialized>](out: *mut [<wasm_ $name _vec_t>], length: usize) {
                let mut bytes: Vec<[<wasm_ $name _t>]> = Vec::with_capacity(length);
                let pointer = bytes.as_mut_ptr();

                (*out).data = pointer;
                (*out).size = length;

                ::std::mem::forget(bytes);
            }

<<<<<<< HEAD
            #[doc = "Performs a deep copy of a vector of [`wasm_" $name "_t`]."]
            #[no_mangle]
            pub unsafe extern "C" fn [<wasm_ $name _vec_copy>](
                out_ptr: &mut [<wasm_ $name _vec_t>],
                in_ptr: & [<wasm _$name _vec_t>])
            {
                *out_ptr = in_ptr.clone();
            }

            #[doc = "Deletes a vector of [`wasm_" $name "_t`]."]
=======
            #[doc = "Deletes a vector of [`wasm_" $name "_t`].

# Example

See the [`wasm_" $name "_vec_t`] type to get an example."]
>>>>>>> cc74e60d
            #[no_mangle]
            pub unsafe extern "C" fn [<wasm_ $name _vec_delete>](ptr: Option<&mut [<wasm_ $name _vec_t>]>) {
                if let Some(vec) = ptr {
                    if !vec.data.is_null() {
                        Vec::from_raw_parts(vec.data, vec.size, vec.size);
                        vec.data = ::std::ptr::null_mut();
                        vec.size = 0;
                    }
                }
            }
        }

        wasm_declare_vec_inner!($name);
    };
}

#[doc(hidden)]
#[macro_export]
macro_rules! wasm_declare_boxed_vec {
    ($name:ident) => {
        paste::paste! {
            #[doc = "Represents a vector of `wasm_" $name "_t`.

Read the documentation of [`wasm_" $name "_t`] to see more concrete examples."]
            #[derive(Debug)]
            #[repr(C)]
            pub struct [<wasm_ $name _vec_t>] {
                pub size: usize,
                pub data: *mut *mut [<wasm_ $name _t>],
            }

            impl Clone for [<wasm_ $name _vec_t>] {
                fn clone(&self) -> Self {
                    if self.data.is_null() {
                        return Self {
                            size: self.size,
                            data: ::std::ptr::null_mut(),
                        };
                    }
                    let data =
                        unsafe {
                            let data: *mut Option<Box<[<wasm_ $name _t>]>> = self.data as _;
                            let vec = Vec::from_raw_parts(data, self.size, self.size);
                            let mut vec_copy = vec.clone().into_boxed_slice();
                            let new_ptr = vec_copy.as_mut_ptr() as *mut *mut [<wasm_ $name _t>];

                            ::std::mem::forget(vec);
                            ::std::mem::forget(vec_copy);

                            new_ptr
                        };

                    Self {
                        size: self.size,
                        data,
                    }
                }
            }

            impl<'a> From<Vec<Box<[<wasm_ $name _t>]>>> for [<wasm_ $name _vec_t>] {
                fn from(other: Vec<Box<[<wasm_ $name _t>]>>) -> Self {
                    let boxed_slice: Box<[Box<[<wasm_ $name _t>]>]> = other.into_boxed_slice();
                    let mut boxed_slice: Box<[*mut [<wasm_ $name _t>]]> = unsafe { ::std::mem::transmute(boxed_slice) };
                    let size = boxed_slice.len();
                    let data = boxed_slice.as_mut_ptr();

                    ::std::mem::forget(boxed_slice);
                    Self {
                        size,
                        data,
                    }
                }
            }

            impl<'a, T: Into<[<wasm_ $name _t>]> + Clone> From<&'a [T]> for [<wasm_ $name _vec_t>] {
                fn from(other: &'a [T]) -> Self {
                    let size = other.len();
                    let mut copied_data = other
                        .iter()
                        .cloned()
                        .map(Into::into)
                        .map(Box::new)
                        .map(Box::into_raw)
                        .collect::<Vec<*mut [<wasm_ $name _t>]>>()
                        .into_boxed_slice();
                    let data = copied_data.as_mut_ptr();
                    ::std::mem::forget(copied_data);

                    Self {
                        size,
                        data,
                    }
                }
            }

            // TODO: do this properly
            impl [<wasm_ $name _vec_t>] {
                pub unsafe fn into_slice(&self) -> Option<&[Box<[<wasm_ $name _t>]>]>{
                    if self.data.is_null() {
                        return None;
                    }

                    let slice: &[*mut [<wasm_ $name _t>]] = ::std::slice::from_raw_parts(self.data, self.size);
                    let slice: &[Box<[<wasm_ $name _t>]>] = ::std::mem::transmute(slice);
                    Some(slice)
                }
            }

            // TODO: investigate possible memory leak on `init` (owned pointer)
            #[doc = "Creates a new vector of [`wasm_" $name "_t`]."]
            #[no_mangle]
            pub unsafe extern "C" fn [<wasm_ $name _vec_new>](out: *mut [<wasm_ $name _vec_t>], length: usize, init: *const *mut [<wasm_ $name _t>]) {
                let mut bytes: Vec<*mut [<wasm_ $name _t>]> = Vec::with_capacity(length);

                for i in 0..length {
                    bytes.push(*init.add(i));
                }
<<<<<<< HEAD
                let mut boxed_vec = bytes.into_boxed_slice();
                let pointer = boxed_vec.as_mut_ptr();
                (*out).data = pointer;
                (*out).size = length;
                ::std::mem::forget(boxed_vec);
=======

                let pointer = bytes.as_mut_ptr();
                debug_assert!(bytes.len() == bytes.capacity());

                (*out).data = pointer;
                (*out).size = length;

                ::std::mem::forget(bytes);
>>>>>>> cc74e60d
            }

            #[doc = "Creates a new uninitialized vector of [`wasm_" $name "_t`].

# Example

```rust
# use inline_c::assert_c;
# fn main() {
#    (assert_c! {
# #include \"tests/wasmer_wasm.h\"
#
int main() {
    // Creates an empty vector of `wasm_" $name "_t`.
    wasm_" $name "_vec_t vector;
    wasm_" $name "_vec_new_uninitialized(&vector, 3);

    // Check that it contains 3 items.
    assert(vector.size == 3);

    // Free it.
    wasm_" $name "_vec_delete(&vector);
}
#    })
#    .success();
# }
```"]
            #[no_mangle]
            pub unsafe extern "C" fn [<wasm_ $name _vec_new_uninitialized>](out: *mut [<wasm_ $name _vec_t>], length: usize) {
                let mut bytes: Vec<*mut [<wasm_ $name _t>]> = vec![::std::ptr::null_mut(); length];
                let pointer = bytes.as_mut_ptr();

                (*out).data = pointer;
                (*out).size = length;

                ::std::mem::forget(bytes);
            }

<<<<<<< HEAD
            #[doc = "Performs a deep copy of a vector of [`wasm_" $name "_t`]."]
            #[no_mangle]
            pub unsafe extern "C" fn [<wasm_ $name _vec_copy>](
                out_ptr: &mut [<wasm_ $name _vec_t>],
                in_ptr: & [<wasm _$name _vec_t>])
            {
                *out_ptr = in_ptr.clone();
            }


            #[doc = "Deletes a vector of [`wasm_" $name "_t`]."]
            #[no_mangle]
            pub unsafe extern "C" fn [<wasm_ $name _vec_delete>](ptr: Option<&mut[<wasm_ $name _vec_t>]>) {
                if let Some(vec) = ptr {
                    if !vec.data.is_null() {
                        let ptr: *mut Option<Box<[<wasm_ $name _t>]>> = vec.data as _;
                        let data: Vec<Option<Box<[<wasm_ $name _t>]>>> = Vec::from_raw_parts(ptr, vec.size, vec.size);
=======
            #[doc = "Deletes a vector of [`wasm_" $name "_t`].

# Example

See the [`wasm_" $name "_vec_t`] type to get an example."]
            #[no_mangle]
            pub unsafe extern "C" fn [<wasm_ $name _vec_delete>](ptr: Option<&mut [<wasm_ $name _vec_t>]>) {
                if let Some(vec) = ptr {
                    if !vec.data.is_null() {
                        let data: Vec<*mut [<wasm_ $name _t>]> = Vec::from_raw_parts(vec.data, vec.size, vec.size);
                        let _data: Vec<Option<Box<[<wasm_ $name _t>]>>> = ::std::mem::transmute(data);
>>>>>>> cc74e60d

                        vec.data = ::std::ptr::null_mut();
                        vec.size = 0;
                    }
                }
            }
        }

        wasm_declare_vec_inner!($name);
    };
}

#[doc(hidden)]
#[macro_export]
macro_rules! wasm_declare_ref_base {
    ($name:ident) => {
        wasm_declare_own!($name);

        paste::paste! {
            #[no_mangle]
            pub extern "C" fn [<wasm_ $name _copy>](_arg: *const [<wasm_ $name _t>]) -> *mut [<wasm_ $name _t>] {
                todo!("in generated declare ref base");
                //ptr::null_mut()
            }

            // TODO: finish this...
        }
    };
}

#[doc(hidden)]
#[macro_export]
macro_rules! wasm_declare_own {
    ($name:ident) => {
        paste::paste! {
            #[repr(C)]
            pub struct [<wasm_ $name _t>] {}

            #[no_mangle]
            pub extern "C" fn [<wasm_ $name _delete>](_arg: *mut [<wasm_ $name _t>]) {
                todo!("in generated delete")
            }
        }
    };
}

#[macro_export]
macro_rules! c_try {
    ($expr:expr) => {{
        let res: Result<_, _> = $expr;
        match res {
            Ok(val) => val,
            Err(err) => {
                crate::error::update_last_error(err);
                return None;
            }
        }
    }};
    ($expr:expr, $e:expr) => {{
        let opt: Option<_> = $expr;
        c_try!(opt.ok_or_else(|| $e))
    }};
}<|MERGE_RESOLUTION|>--- conflicted
+++ resolved
@@ -222,7 +222,6 @@
                 ::std::mem::forget(bytes);
             }
 
-<<<<<<< HEAD
             #[doc = "Performs a deep copy of a vector of [`wasm_" $name "_t`]."]
             #[no_mangle]
             pub unsafe extern "C" fn [<wasm_ $name _vec_copy>](
@@ -232,14 +231,11 @@
                 *out_ptr = in_ptr.clone();
             }
 
-            #[doc = "Deletes a vector of [`wasm_" $name "_t`]."]
-=======
             #[doc = "Deletes a vector of [`wasm_" $name "_t`].
 
 # Example
 
 See the [`wasm_" $name "_vec_t`] type to get an example."]
->>>>>>> cc74e60d
             #[no_mangle]
             pub unsafe extern "C" fn [<wasm_ $name _vec_delete>](ptr: Option<&mut [<wasm_ $name _vec_t>]>) {
                 if let Some(vec) = ptr {
@@ -357,22 +353,14 @@
                 for i in 0..length {
                     bytes.push(*init.add(i));
                 }
-<<<<<<< HEAD
+
                 let mut boxed_vec = bytes.into_boxed_slice();
                 let pointer = boxed_vec.as_mut_ptr();
+
                 (*out).data = pointer;
                 (*out).size = length;
+
                 ::std::mem::forget(boxed_vec);
-=======
-
-                let pointer = bytes.as_mut_ptr();
-                debug_assert!(bytes.len() == bytes.capacity());
-
-                (*out).data = pointer;
-                (*out).size = length;
-
-                ::std::mem::forget(bytes);
->>>>>>> cc74e60d
             }
 
             #[doc = "Creates a new uninitialized vector of [`wasm_" $name "_t`].
@@ -411,7 +399,6 @@
                 ::std::mem::forget(bytes);
             }
 
-<<<<<<< HEAD
             #[doc = "Performs a deep copy of a vector of [`wasm_" $name "_t`]."]
             #[no_mangle]
             pub unsafe extern "C" fn [<wasm_ $name _vec_copy>](
@@ -421,27 +408,17 @@
                 *out_ptr = in_ptr.clone();
             }
 
-
-            #[doc = "Deletes a vector of [`wasm_" $name "_t`]."]
-            #[no_mangle]
-            pub unsafe extern "C" fn [<wasm_ $name _vec_delete>](ptr: Option<&mut[<wasm_ $name _vec_t>]>) {
-                if let Some(vec) = ptr {
+            #[doc = "Deletes a vector of [`wasm_" $name "_t`].
+
+# Example
+
+See the [`wasm_" $name "_vec_t`] type to get an example."]
+            #[no_mangle]
+            pub unsafe extern "C" fn [<wasm_ $name _vec_delete>](ptr: Option<&mut [<wasm_ $name _vec_t>]>) {
+               if let Some(vec) = ptr {
                     if !vec.data.is_null() {
                         let ptr: *mut Option<Box<[<wasm_ $name _t>]>> = vec.data as _;
                         let data: Vec<Option<Box<[<wasm_ $name _t>]>>> = Vec::from_raw_parts(ptr, vec.size, vec.size);
-=======
-            #[doc = "Deletes a vector of [`wasm_" $name "_t`].
-
-# Example
-
-See the [`wasm_" $name "_vec_t`] type to get an example."]
-            #[no_mangle]
-            pub unsafe extern "C" fn [<wasm_ $name _vec_delete>](ptr: Option<&mut [<wasm_ $name _vec_t>]>) {
-                if let Some(vec) = ptr {
-                    if !vec.data.is_null() {
-                        let data: Vec<*mut [<wasm_ $name _t>]> = Vec::from_raw_parts(vec.data, vec.size, vec.size);
-                        let _data: Vec<Option<Box<[<wasm_ $name _t>]>>> = ::std::mem::transmute(data);
->>>>>>> cc74e60d
 
                         vec.data = ::std::ptr::null_mut();
                         vec.size = 0;
