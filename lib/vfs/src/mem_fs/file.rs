--- conflicted
+++ resolved
@@ -35,11 +35,7 @@
 impl Clone for FileHandle {
     fn clone(&self) -> Self {
         Self {
-<<<<<<< HEAD
-            inode: self.inode.clone(),
-=======
             inode: self.inode,
->>>>>>> 1d7530dd
             filesystem: self.filesystem.clone(),
             readable: self.readable,
             writable: self.writable,
@@ -67,8 +63,6 @@
             append_mode,
             cursor,
             arc_file: None,
-<<<<<<< HEAD
-=======
         }
     }
 
@@ -93,7 +87,6 @@
                 }
                 _ => return Err(FsError::EntryNotFound),
             }
->>>>>>> 1d7530dd
         }
         Ok(self
             .arc_file
@@ -103,37 +96,6 @@
             .map_err(|err| *err)?
             .as_mut())
     }
-
-    fn lazy_load_arc_file_mut(&mut self) -> Result<&mut dyn VirtualFile> {
-        if self.arc_file.is_none() {
-            let fs = match self.filesystem.inner.read() {
-                Ok(fs) => fs,
-                _ => return Err(FsError::EntryNotFound),
-            };
-
-            let inode = fs.storage.get(self.inode);
-            match inode {
-                Some(Node::ArcFile(node)) => {
-                    self.arc_file.replace(
-                        node.fs
-                            .new_open_options()
-                            .read(self.readable)
-                            .write(self.writable)
-                            .append(self.append_mode)
-                            .open(node.path.as_path()),
-                    );
-                }
-                _ => return Err(FsError::EntryNotFound),
-            }
-        }
-        Ok(self
-            .arc_file
-            .as_mut()
-            .unwrap()
-            .as_mut()
-            .map_err(|err| err.clone())?
-            .as_mut())
-    }
 }
 
 impl VirtualFile for FileHandle {
@@ -190,11 +152,7 @@
             Some(Node::ReadOnlyFile(node)) => node.file.len().try_into().unwrap_or(0),
             Some(Node::CustomFile(node)) => {
                 let file = node.file.lock().unwrap();
-<<<<<<< HEAD
-                file.size().try_into().unwrap_or(0)
-=======
                 file.size()
->>>>>>> 1d7530dd
             }
             Some(Node::ArcFile(node)) => match self.arc_file.as_ref() {
                 Some(file) => file.as_ref().map(|file| file.size()).unwrap_or(0),
@@ -355,22 +313,6 @@
                         let file = Pin::new(file);
                         file.poll_read_ready(cx)
                     }
-<<<<<<< HEAD
-                    Err(_) => {
-                        return Poll::Ready(Err(io::Error::new(
-                            io::ErrorKind::NotFound,
-                            format!("inode `{}` doesn't match a file", self.inode),
-                        )))
-                    }
-                }
-            }
-            _ => {
-                return Poll::Ready(Err(io::Error::new(
-                    io::ErrorKind::NotFound,
-                    format!("inode `{}` doesn't match a file", self.inode),
-                )));
-            }
-=======
                     Err(_) => Poll::Ready(Err(io::Error::new(
                         io::ErrorKind::NotFound,
                         format!("inode `{}` doesn't match a file", self.inode),
@@ -381,7 +323,6 @@
                 io::ErrorKind::NotFound,
                 format!("inode `{}` doesn't match a file", self.inode),
             ))),
->>>>>>> 1d7530dd
         }
     }
 
@@ -417,22 +358,6 @@
                         let file = Pin::new(file);
                         file.poll_read_ready(cx)
                     }
-<<<<<<< HEAD
-                    Err(_) => {
-                        return Poll::Ready(Err(io::Error::new(
-                            io::ErrorKind::NotFound,
-                            format!("inode `{}` doesn't match a file", self.inode),
-                        )))
-                    }
-                }
-            }
-            _ => {
-                return Poll::Ready(Err(io::Error::new(
-                    io::ErrorKind::NotFound,
-                    format!("inode `{}` doesn't match a file", self.inode),
-                )));
-            }
-=======
                     Err(_) => Poll::Ready(Err(io::Error::new(
                         io::ErrorKind::NotFound,
                         format!("inode `{}` doesn't match a file", self.inode),
@@ -443,7 +368,6 @@
                 io::ErrorKind::NotFound,
                 format!("inode `{}` doesn't match a file", self.inode),
             ))),
->>>>>>> 1d7530dd
         }
     }
 }
@@ -864,11 +788,7 @@
                         Poll::Pending => return Poll::Pending,
                     };
                     cursor += bytes_written as u64;
-<<<<<<< HEAD
-                    node.metadata.len = guard.size().try_into().unwrap();
-=======
                     node.metadata.len = guard.size();
->>>>>>> 1d7530dd
                     bytes_written
                 }
                 Some(Node::ArcFile(_)) => {
