#![allow(missing_docs, unused)]

mod wasi;

use std::{
    collections::BTreeMap,
    fmt::{Binary, Display},
    fs::File,
    io::{ErrorKind, LineWriter, Read, Write},
    net::SocketAddr,
    path::{Path, PathBuf},
    str::FromStr,
    sync::{Arc, Mutex},
    time::{Duration, SystemTime},
};

use anyhow::{bail, Context, Error};
use clap::{Parser, ValueEnum};
use indicatif::{MultiProgress, ProgressBar};
use once_cell::sync::Lazy;
use sha2::{Digest, Sha256};
use tempfile::NamedTempFile;
use url::Url;
use wasmer::{
    DeserializeError, Engine, Function, Imports, Instance, Module, Store, Type, TypedFunction,
    Value,
};
#[cfg(feature = "compiler")]
use wasmer_compiler::ArtifactBuild;
use wasmer_config::package::PackageSource as PackageSpecifier;
use wasmer_registry::{wasmer_env::WasmerEnv, Package};
use wasmer_types::ModuleHash;
#[cfg(feature = "journal")]
use wasmer_wasix::journal::{LogFileJournal, SnapshotTrigger};
use wasmer_wasix::{
    bin_factory::BinaryPackage,
    journal::CompactingLogFileJournal,
    runners::{
        dcgi::{DcgiInstanceFactory, DcgiRunner},
        dproxy::DProxyRunner,
        emscripten::EmscriptenRunner,
        wasi::WasiRunner,
        wcgi::{self, AbortHandle, NoOpWcgiCallbacks, WcgiRunner},
        MappedCommand, MappedDirectory, Runner,
    },
    runtime::{
        module_cache::CacheError, package_loader::PackageLoader, resolver::QueryError,
        task_manager::VirtualTaskManagerExt,
    },
    Runtime, WasiError,
};
use webc::{metadata::Manifest, Container};

use crate::{
    commands::run::wasi::Wasi, common::HashAlgorithm, error::PrettyError, logging::Output,
    store::StoreOptions,
};

const TICK: Duration = Duration::from_millis(250);

/// The unstable `wasmer run` subcommand.
#[derive(Debug, Parser)]
pub struct Run {
    #[clap(flatten)]
    env: WasmerEnv,
    #[clap(flatten)]
    store: StoreOptions,
    #[clap(flatten)]
    wasi: crate::commands::run::Wasi,
    #[clap(flatten)]
    wcgi: WcgiOptions,
    /// Set the default stack size (default is 1048576)
    #[clap(long = "stack-size")]
    stack_size: Option<usize>,
    /// The function or command to invoke.
    #[clap(short, long, aliases = &["command", "invoke", "command-name"])]
    entrypoint: Option<String>,
    /// Generate a coredump at this path if a WebAssembly trap occurs
    #[clap(name = "COREDUMP PATH", long)]
    coredump_on_trap: Option<PathBuf>,
    /// The file, URL, or package to run.
    #[clap(value_parser = PackageSource::infer)]
    input: PackageSource,
    /// Command-line arguments passed to the package
    args: Vec<String>,
    /// Hashing algorithm to be used for module hash
    #[clap(long, value_enum)]
    hash_algorithm: Option<HashAlgorithm>,
}

impl Run {
    pub fn execute(self, output: Output) -> ! {
        let result = self.execute_inner(output);
        exit_with_wasi_exit_code(result);
    }

    #[tracing::instrument(level = "debug", name = "wasmer_run", skip_all)]
    fn execute_inner(self, output: Output) -> Result<(), Error> {
        let pb = ProgressBar::new_spinner();
        pb.set_draw_target(output.draw_target());
        pb.enable_steady_tick(TICK);

        pb.set_message("Initializing the WebAssembly VM");

        let runtime = tokio::runtime::Builder::new_multi_thread()
            .enable_all()
            .build()?;
        let handle = runtime.handle().clone();

        #[cfg(feature = "sys")]
        if self.stack_size.is_some() {
            wasmer_vm::set_stack_size(self.stack_size.unwrap());
        }

        // check for the preferred webc version
        let preferred_webc_version = match std::env::var("WASMER_USE_WEBCV3") {
            Ok(val) if ["1", "yes", "true"].contains(&val.as_str()) => webc::Version::V3,
            _ => webc::Version::V2,
        };

        let _guard = handle.enter();
        let (store, _) = self.store.get_store()?;
<<<<<<< HEAD

        let mut engine = store.engine().clone();
        let hash_algorithm = self.hash_algorithm.unwrap_or_default().into();
        engine.set_hash_algorithm(Some(hash_algorithm));

        let runtime = self.wasi.prepare_runtime(engine, &self.env, runtime)?;
=======
        let runtime = self.wasi.prepare_runtime(
            store.engine().clone(),
            &self.env,
            runtime,
            preferred_webc_version,
        )?;
>>>>>>> 932a084a

        // This is a slow operation, so let's temporarily wrap the runtime with
        // something that displays progress
        let monitoring_runtime = Arc::new(MonitoringRuntime::new(runtime, pb.clone()));
        let runtime: Arc<dyn Runtime + Send + Sync> = monitoring_runtime.runtime.clone();
        let monitoring_runtime: Arc<dyn Runtime + Send + Sync> = monitoring_runtime;

        let target = self.input.resolve_target(&monitoring_runtime, &pb)?;

        pb.finish_and_clear();

        // push the TTY state so we can restore it after the program finishes
        let tty = runtime.tty().map(|tty| tty.tty_get());

        let result = {
            match target {
                ExecutableTarget::WebAssembly {
                    module,
                    module_hash,
                    path,
                } => self.execute_wasm(&path, &module, module_hash, store, runtime.clone()),
                ExecutableTarget::Package(pkg) => self.execute_webc(&pkg, runtime.clone()),
            }
        };

        // restore the TTY state as the execution may have changed it
        if let Some(state) = tty {
            if let Some(tty) = runtime.tty() {
                tty.tty_set(state);
            }
        }

        if let Err(e) = &result {
            self.maybe_save_coredump(e);
        }

        result
    }

    #[tracing::instrument(skip_all)]
    fn execute_wasm(
        &self,
        path: &Path,
        module: &Module,
        module_hash: ModuleHash,
        mut store: Store,
        runtime: Arc<dyn Runtime + Send + Sync>,
    ) -> Result<(), Error> {
        if wasmer_emscripten::is_emscripten_module(module) {
            self.execute_emscripten_module()
        } else if wasmer_wasix::is_wasi_module(module) || wasmer_wasix::is_wasix_module(module) {
            self.execute_wasi_module(path, module, module_hash, runtime, store)
        } else {
            self.execute_pure_wasm_module(module, &mut store)
        }
    }

    #[tracing::instrument(skip_all)]
    fn execute_webc(
        &self,
        pkg: &BinaryPackage,
        runtime: Arc<dyn Runtime + Send + Sync>,
    ) -> Result<(), Error> {
        let id = match self.entrypoint.as_deref() {
            Some(cmd) => cmd,
            None => infer_webc_entrypoint(pkg)?,
        };
        let cmd = pkg
            .get_command(id)
            .with_context(|| format!("Unable to get metadata for the \"{id}\" command"))?;

        let uses = self.load_injected_packages(&runtime)?;

        if DcgiRunner::can_run_command(cmd.metadata())? {
            self.run_dcgi(id, pkg, uses, runtime)
        } else if DProxyRunner::can_run_command(cmd.metadata())? {
            self.run_dproxy(id, pkg, runtime)
        } else if WcgiRunner::can_run_command(cmd.metadata())? {
            self.run_wcgi(id, pkg, uses, runtime)
        } else if WasiRunner::can_run_command(cmd.metadata())? {
            self.run_wasi(id, pkg, uses, runtime)
        } else if EmscriptenRunner::can_run_command(cmd.metadata())? {
            self.run_emscripten(id, pkg, runtime)
        } else {
            bail!(
                "Unable to find a runner that supports \"{}\"",
                cmd.metadata().runner
            );
        }
    }

    #[tracing::instrument(level = "debug", skip_all)]
    fn load_injected_packages(
        &self,
        runtime: &Arc<dyn Runtime + Send + Sync>,
    ) -> Result<Vec<BinaryPackage>, Error> {
        let mut dependencies = Vec::new();

        for name in &self.wasi.uses {
            let specifier = PackageSpecifier::from_str(name)
                .with_context(|| format!("Unable to parse \"{name}\" as a package specifier"))?;
            let pkg = {
                let specifier = specifier.clone();
                let inner_runtime = runtime.clone();
                runtime
                    .task_manager()
                    .spawn_and_block_on(async move {
                        BinaryPackage::from_registry(&specifier, inner_runtime.as_ref()).await
                    })
                    .with_context(|| format!("Unable to load \"{name}\""))??
            };
            dependencies.push(pkg);
        }

        Ok(dependencies)
    }

    fn run_wasi(
        &self,
        command_name: &str,
        pkg: &BinaryPackage,
        uses: Vec<BinaryPackage>,
        runtime: Arc<dyn Runtime + Send + Sync>,
    ) -> Result<(), Error> {
        let mut runner = self.build_wasi_runner(&runtime)?;
        runner.run_command(command_name, pkg, runtime)
    }

    fn run_wcgi(
        &self,
        command_name: &str,
        pkg: &BinaryPackage,
        uses: Vec<BinaryPackage>,
        runtime: Arc<dyn Runtime + Send + Sync>,
    ) -> Result<(), Error> {
        let mut runner = wasmer_wasix::runners::wcgi::WcgiRunner::new(NoOpWcgiCallbacks);
        self.config_wcgi(runner.config(), uses)?;
        runner.run_command(command_name, pkg, runtime)
    }

    fn config_wcgi(
        &self,
        config: &mut wcgi::Config,
        uses: Vec<BinaryPackage>,
    ) -> Result<(), Error> {
        config
            .args(self.args.clone())
            .addr(self.wcgi.addr)
            .envs(self.wasi.env_vars.clone())
            .map_directories(self.wasi.mapped_dirs.clone())
            .callbacks(Callbacks::new(self.wcgi.addr))
            .inject_packages(uses);
        *config.capabilities() = self.wasi.capabilities();
        if self.wasi.forward_host_env {
            config.forward_host_env();
        }

        #[cfg(feature = "journal")]
        {
            for trigger in self.wasi.snapshot_on.iter().cloned() {
                config.add_snapshot_trigger(trigger);
            }
            if self.wasi.snapshot_on.is_empty() && !self.wasi.journals.is_empty() {
                config.add_default_snapshot_triggers();
            }
            if let Some(period) = self.wasi.snapshot_interval {
                if self.wasi.journals.is_empty() {
                    return Err(anyhow::format_err!(
                        "If you specify a snapshot interval then you must also specify a journal file"
                    ));
                }
                config.with_snapshot_interval(Duration::from_millis(period));
            }
            for journal in self.wasi.build_journals()? {
                config.add_journal(journal);
            }
        }

        Ok(())
    }

    fn run_dcgi(
        &self,
        command_name: &str,
        pkg: &BinaryPackage,
        uses: Vec<BinaryPackage>,
        runtime: Arc<dyn Runtime + Send + Sync>,
    ) -> Result<(), Error> {
        let factory = DcgiInstanceFactory::new();
        let mut runner = wasmer_wasix::runners::dcgi::DcgiRunner::new(factory);
        self.config_wcgi(runner.config().inner(), uses);
        runner.run_command(command_name, pkg, runtime)
    }

    fn run_dproxy(
        &self,
        command_name: &str,
        pkg: &BinaryPackage,
        runtime: Arc<dyn Runtime + Send + Sync>,
    ) -> Result<(), Error> {
        let mut inner = self.build_wasi_runner(&runtime)?;
        let mut runner = wasmer_wasix::runners::dproxy::DProxyRunner::new(inner, pkg);
        runner.run_command(command_name, pkg, runtime)
    }

    fn run_emscripten(
        &self,
        command_name: &str,
        pkg: &BinaryPackage,
        runtime: Arc<dyn Runtime + Send + Sync>,
    ) -> Result<(), Error> {
        let mut runner = wasmer_wasix::runners::emscripten::EmscriptenRunner::new();
        runner.set_args(self.args.clone());

        runner.run_command(command_name, pkg, runtime)
    }

    #[tracing::instrument(skip_all)]
    fn execute_pure_wasm_module(&self, module: &Module, store: &mut Store) -> Result<(), Error> {
        let imports = Imports::default();
        let instance = Instance::new(store, module, &imports)
            .context("Unable to instantiate the WebAssembly module")?;

        let entrypoint  = match &self.entrypoint {
            Some(entry) => {
                instance.exports
                    .get_function(entry)
                    .with_context(|| format!("The module doesn't contain a \"{entry}\" function"))?
            },
            None => {
                instance.exports.get_function("_start")
                    .context("The module doesn't contain a \"_start\" function. Either implement it or specify an entrypoint function.")?
            }
        };

        let return_values = invoke_function(&instance, store, entrypoint, &self.args)?;

        println!(
            "{}",
            return_values
                .iter()
                .map(|val| val.to_string())
                .collect::<Vec<String>>()
                .join(" ")
        );

        Ok(())
    }

    fn build_wasi_runner(
        &self,
        runtime: &Arc<dyn Runtime + Send + Sync>,
    ) -> Result<WasiRunner, anyhow::Error> {
        let packages = self.load_injected_packages(runtime)?;

        let mut runner = WasiRunner::new();

        runner
            .with_args(&self.args)
            .with_injected_packages(packages)
            .with_envs(self.wasi.env_vars.clone())
            .with_mapped_host_commands(self.wasi.build_mapped_commands()?)
            .with_mapped_directories(self.wasi.build_mapped_directories()?)
            .with_forward_host_env(self.wasi.forward_host_env)
            .with_capabilities(self.wasi.capabilities());

        #[cfg(feature = "journal")]
        {
            for trigger in self.wasi.snapshot_on.iter().cloned() {
                runner.with_snapshot_trigger(trigger);
            }
            if self.wasi.snapshot_on.is_empty() && !self.wasi.journals.is_empty() {
                runner.with_default_snapshot_triggers();
            }
            if let Some(period) = self.wasi.snapshot_interval {
                if self.wasi.journals.is_empty() {
                    return Err(anyhow::format_err!(
                        "If you specify a snapshot interval then you must also specify a journal file"
                    ));
                }
                runner.with_snapshot_interval(Duration::from_millis(period));
            }
            for journal in self.wasi.build_journals()? {
                runner.with_journal(journal);
            }
        }

        Ok(runner)
    }

    #[tracing::instrument(skip_all)]
    fn execute_wasi_module(
        &self,
        wasm_path: &Path,
        module: &Module,
        module_hash: ModuleHash,
        runtime: Arc<dyn Runtime + Send + Sync>,
        mut store: Store,
    ) -> Result<(), Error> {
        let program_name = wasm_path.display().to_string();

        let runner = self.build_wasi_runner(&runtime)?;
        runner.run_wasm(
            runtime,
            &program_name,
            module,
            module_hash,
            self.wasi.enable_async_threads,
        )
    }

    #[tracing::instrument(skip_all)]
    fn execute_emscripten_module(&self) -> Result<(), Error> {
        bail!("Emscripten packages are not currently supported")
    }

    #[allow(unused_variables)]
    fn maybe_save_coredump(&self, e: &Error) {
        #[cfg(feature = "coredump")]
        if let Some(coredump) = &self.coredump_on_trap {
            if let Err(e) = generate_coredump(e, self.input.to_string(), coredump) {
                tracing::warn!(
                    error = &*e as &dyn std::error::Error,
                    coredump_path=%coredump.display(),
                    "Unable to generate a coredump",
                );
            }
        }
    }

    /// Create Run instance for arguments/env, assuming we're being run from a
    /// CFP binfmt interpreter.
    pub fn from_binfmt_args() -> Self {
        Run::from_binfmt_args_fallible().unwrap_or_else(|e| {
            crate::error::PrettyError::report::<()>(
                Err(e).context("Failed to set up wasmer binfmt invocation"),
            )
        })
    }

    fn from_binfmt_args_fallible() -> Result<Self, Error> {
        if !cfg!(linux) {
            bail!("binfmt_misc is only available on linux.");
        }

        let argv = std::env::args().collect::<Vec<_>>();
        let (_interpreter, executable, original_executable, args) = match &argv[..] {
            [a, b, c, rest @ ..] => (a, b, c, rest),
            _ => {
                bail!("Wasmer binfmt interpreter needs at least three arguments (including $0) - must be registered as binfmt interpreter with the CFP flags. (Got arguments: {:?})", argv);
            }
        };
        let store = StoreOptions::default();
        Ok(Run {
            env: WasmerEnv::default(),
            store,
            wasi: Wasi::for_binfmt_interpreter()?,
            wcgi: WcgiOptions::default(),
            stack_size: None,
            entrypoint: Some(original_executable.to_string()),
            coredump_on_trap: None,
            input: PackageSource::infer(executable)?,
            args: args.to_vec(),
            hash_algorithm: None,
        })
    }
}

fn invoke_function(
    instance: &Instance,
    store: &mut Store,
    func: &Function,
    args: &[String],
) -> Result<Box<[Value]>, Error> {
    let func_ty = func.ty(store);
    let required_arguments = func_ty.params().len();
    let provided_arguments = args.len();

    anyhow::ensure!(
        required_arguments == provided_arguments,
        "Function expected {} arguments, but received {}",
        required_arguments,
        provided_arguments,
    );

    let invoke_args = args
        .iter()
        .zip(func_ty.params().iter())
        .map(|(arg, param_type)| {
            parse_value(arg, *param_type)
                .with_context(|| format!("Unable to convert {arg:?} to {param_type:?}"))
        })
        .collect::<Result<Vec<_>, _>>()?;

    let return_values = func.call(store, &invoke_args)?;

    Ok(return_values)
}

fn parse_value(s: &str, ty: wasmer_types::Type) -> Result<Value, Error> {
    let value = match ty {
        Type::I32 => Value::I32(s.parse()?),
        Type::I64 => Value::I64(s.parse()?),
        Type::F32 => Value::F32(s.parse()?),
        Type::F64 => Value::F64(s.parse()?),
        Type::V128 => Value::V128(s.parse()?),
        _ => bail!("There is no known conversion from {s:?} to {ty:?}"),
    };
    Ok(value)
}

fn infer_webc_entrypoint(pkg: &BinaryPackage) -> Result<&str, Error> {
    if let Some(entrypoint) = pkg.entrypoint_cmd.as_deref() {
        return Ok(entrypoint);
    }

    match pkg.commands.as_slice() {
        [] => bail!("The WEBC file doesn't contain any executable commands"),
        [one] => Ok(one.name()),
        [..] => {
            let mut commands: Vec<_> = pkg.commands.iter().map(|cmd| cmd.name()).collect();
            commands.sort();
            bail!(
                "Unable to determine the WEBC file's entrypoint. Please choose one of {:?}",
                commands,
            );
        }
    }
}

/// The input that was passed in via the command-line.
#[derive(Debug, Clone, PartialEq)]
enum PackageSource {
    /// A file on disk (`*.wasm`, `*.webc`, etc.).
    File(PathBuf),
    /// A directory containing a `wasmer.toml` file
    Dir(PathBuf),
    /// A package to be downloaded (a URL, package name, etc.)
    Package(PackageSpecifier),
}

impl PackageSource {
    fn infer(s: &str) -> Result<PackageSource, Error> {
        let path = Path::new(s);
        if path.is_file() {
            return Ok(PackageSource::File(path.to_path_buf()));
        } else if path.is_dir() {
            return Ok(PackageSource::Dir(path.to_path_buf()));
        }

        if let Ok(pkg) = PackageSpecifier::from_str(s) {
            return Ok(PackageSource::Package(pkg));
        }

        Err(anyhow::anyhow!(
            "Unable to resolve \"{s}\" as a URL, package name, or file on disk"
        ))
    }

    /// Try to resolve the [`PackageSource`] to an executable artifact.
    ///
    /// This will try to automatically download and cache any resources from the
    /// internet.
    #[tracing::instrument(level = "debug", skip_all)]
    fn resolve_target(
        &self,
        rt: &Arc<dyn Runtime + Send + Sync>,
        pb: &ProgressBar,
    ) -> Result<ExecutableTarget, Error> {
        match self {
            PackageSource::File(path) => ExecutableTarget::from_file(path, rt, pb),
            PackageSource::Dir(d) => ExecutableTarget::from_dir(d, rt, pb),
            PackageSource::Package(pkg) => {
                pb.set_message("Loading from the registry");
                let inner_pck = pkg.clone();
                let inner_rt = rt.clone();
                let pkg = rt.task_manager().spawn_and_block_on(async move {
                    BinaryPackage::from_registry(&inner_pck, inner_rt.as_ref()).await
                })??;
                Ok(ExecutableTarget::Package(pkg))
            }
        }
    }
}

impl Display for PackageSource {
    fn fmt(&self, f: &mut std::fmt::Formatter<'_>) -> std::fmt::Result {
        match self {
            PackageSource::File(path) | PackageSource::Dir(path) => write!(f, "{}", path.display()),
            PackageSource::Package(p) => write!(f, "{p}"),
        }
    }
}

/// We've been given the path for a file... What does it contain and how should
/// that be run?
#[derive(Debug, Clone)]
enum TargetOnDisk {
    WebAssemblyBinary,
    Wat,
    LocalWebc,
    Artifact,
}

impl TargetOnDisk {
    fn from_file(path: &Path) -> Result<TargetOnDisk, Error> {
        // Normally the first couple hundred bytes is enough to figure
        // out what type of file this is.
        let mut buffer = [0_u8; 512];

        let mut f = File::open(path)
            .with_context(|| format!("Unable to open \"{}\" for reading", path.display(),))?;
        let bytes_read = f.read(&mut buffer)?;

        let leading_bytes = &buffer[..bytes_read];

        if wasmer::is_wasm(leading_bytes) {
            return Ok(TargetOnDisk::WebAssemblyBinary);
        }

        if webc::detect(leading_bytes).is_ok() {
            return Ok(TargetOnDisk::LocalWebc);
        }

        #[cfg(feature = "compiler")]
        if ArtifactBuild::is_deserializable(leading_bytes) {
            return Ok(TargetOnDisk::Artifact);
        }

        // If we can't figure out the file type based on its content, fall back
        // to checking the extension.

        match path.extension().and_then(|s| s.to_str()) {
            Some("wat") => Ok(TargetOnDisk::Wat),
            Some("wasm") => Ok(TargetOnDisk::WebAssemblyBinary),
            Some("webc") => Ok(TargetOnDisk::LocalWebc),
            Some("wasmu") => Ok(TargetOnDisk::WebAssemblyBinary),
            _ => bail!("Unable to determine how to execute \"{}\"", path.display()),
        }
    }
}

#[derive(Debug, Clone)]
enum ExecutableTarget {
    WebAssembly {
        module: Module,
        module_hash: ModuleHash,
        path: PathBuf,
    },
    Package(BinaryPackage),
}

impl ExecutableTarget {
    /// Try to load a Wasmer package from a directory containing a `wasmer.toml`
    /// file.
    #[tracing::instrument(level = "debug", skip_all)]
    fn from_dir(
        dir: &Path,
        runtime: &Arc<dyn Runtime + Send + Sync>,
        pb: &ProgressBar,
    ) -> Result<Self, Error> {
        pb.set_message(format!("Loading \"{}\" into memory", dir.display()));
        pb.set_message("Resolving dependencies");
        let inner_runtime = runtime.clone();
        let pkg = runtime.task_manager().spawn_and_block_on({
            let path = dir.to_path_buf();

            async move { BinaryPackage::from_dir(&path, inner_runtime.as_ref()).await }
        })??;

        Ok(ExecutableTarget::Package(pkg))
    }

    /// Try to load a file into something that can be used to run it.
    #[tracing::instrument(level = "debug", skip_all)]
    fn from_file(
        path: &Path,
        runtime: &Arc<dyn Runtime + Send + Sync>,
        pb: &ProgressBar,
    ) -> Result<Self, Error> {
        pb.set_message(format!("Loading from \"{}\"", path.display()));

        match TargetOnDisk::from_file(path)? {
            TargetOnDisk::WebAssemblyBinary | TargetOnDisk::Wat => {
                let wasm = std::fs::read(path)?;

                pb.set_message("Compiling to WebAssembly");
                let module = runtime
                    .load_module_sync(&wasm)
                    .with_context(|| format!("Unable to compile \"{}\"", path.display()))?;

                Ok(ExecutableTarget::WebAssembly {
                    module,
                    module_hash: ModuleHash::xxhash(&wasm),
                    path: path.to_path_buf(),
                })
            }
            TargetOnDisk::Artifact => {
                let engine = runtime.engine();
                pb.set_message("Deserializing pre-compiled WebAssembly module");
                let module = unsafe { Module::deserialize_from_file(&engine, path)? };

                let module_hash = module.info().hash.ok_or_else(|| {
                    anyhow::Error::msg("module hash is not present in the artifact")
                })?;

                Ok(ExecutableTarget::WebAssembly {
                    module,
                    module_hash,
                    path: path.to_path_buf(),
                })
            }
            TargetOnDisk::LocalWebc => {
                let container = Container::from_disk(path)?;
                pb.set_message("Resolving dependencies");

                let inner_runtime = runtime.clone();
                let pkg = runtime.task_manager().spawn_and_block_on(async move {
                    BinaryPackage::from_webc(&container, inner_runtime.as_ref()).await
                })??;
                Ok(ExecutableTarget::Package(pkg))
            }
        }
    }
}

#[cfg(feature = "coredump")]
fn generate_coredump(err: &Error, source_name: String, coredump_path: &Path) -> Result<(), Error> {
    let err: &wasmer::RuntimeError = match err.downcast_ref() {
        Some(e) => e,
        None => {
            log::warn!("no runtime error found to generate coredump with");
            return Ok(());
        }
    };

    let mut coredump_builder =
        wasm_coredump_builder::CoredumpBuilder::new().executable_name(&source_name);

    let mut thread_builder = wasm_coredump_builder::ThreadBuilder::new().thread_name("main");

    for frame in err.trace() {
        let coredump_frame = wasm_coredump_builder::FrameBuilder::new()
            .codeoffset(frame.func_offset() as u32)
            .funcidx(frame.func_index())
            .build();
        thread_builder.add_frame(coredump_frame);
    }

    coredump_builder.add_thread(thread_builder.build());

    let coredump = coredump_builder
        .serialize()
        .map_err(Error::msg)
        .context("Coredump serializing failed")?;

    std::fs::write(coredump_path, &coredump).with_context(|| {
        format!(
            "Unable to save the coredump to \"{}\"",
            coredump_path.display()
        )
    })?;

    Ok(())
}

#[derive(Debug, Clone, Parser)]
pub(crate) struct WcgiOptions {
    /// The address to serve on.
    #[clap(long, short, env, default_value_t = ([127, 0, 0, 1], 8000).into())]
    pub(crate) addr: SocketAddr,
}

impl Default for WcgiOptions {
    fn default() -> Self {
        Self {
            addr: ([127, 0, 0, 1], 8000).into(),
        }
    }
}

#[derive(Debug)]
struct Callbacks {
    stderr: Mutex<LineWriter<std::io::Stderr>>,
    addr: SocketAddr,
}

impl Callbacks {
    fn new(addr: SocketAddr) -> Self {
        Callbacks {
            stderr: Mutex::new(LineWriter::new(std::io::stderr())),
            addr,
        }
    }
}

impl wasmer_wasix::runners::wcgi::Callbacks for Callbacks {
    fn started(&self, _abort: AbortHandle) {
        println!("WCGI Server running at http://{}/", self.addr);
    }

    fn on_stderr(&self, raw_message: &[u8]) {
        if let Ok(mut stderr) = self.stderr.lock() {
            // If the WCGI runner printed any log messages we want to make sure
            // they get propagated to the user. Line buffering is important here
            // because it helps prevent the output from becoming a complete
            // mess.
            let _ = stderr.write_all(raw_message);
        }
    }
}

/// Exit the current process, using the WASI exit code if the error contains
/// one.
fn exit_with_wasi_exit_code(result: Result<(), Error>) -> ! {
    let exit_code = match result {
        Ok(_) => 0,
        Err(error) => {
            match error.chain().find_map(get_exit_code) {
                Some(exit_code) => exit_code.raw(),
                None => {
                    eprintln!("{:?}", PrettyError::new(error));
                    // Something else happened
                    1
                }
            }
        }
    };

    std::io::stdout().flush().ok();
    std::io::stderr().flush().ok();

    std::process::exit(exit_code);
}

fn get_exit_code(
    error: &(dyn std::error::Error + 'static),
) -> Option<wasmer_wasix::types::wasi::ExitCode> {
    if let Some(WasiError::Exit(exit_code)) = error.downcast_ref() {
        return Some(*exit_code);
    }
    if let Some(error) = error.downcast_ref::<wasmer_wasix::WasiRuntimeError>() {
        return error.as_exit_code();
    }

    None
}

#[derive(Debug)]
struct MonitoringRuntime<R> {
    runtime: Arc<R>,
    progress: ProgressBar,
}

impl<R> MonitoringRuntime<R> {
    fn new(runtime: R, progress: ProgressBar) -> Self {
        MonitoringRuntime {
            runtime: Arc::new(runtime),
            progress,
        }
    }
}

impl<R: wasmer_wasix::Runtime + Send + Sync> wasmer_wasix::Runtime for MonitoringRuntime<R> {
    fn networking(&self) -> &virtual_net::DynVirtualNetworking {
        self.runtime.networking()
    }

    fn task_manager(&self) -> &Arc<dyn wasmer_wasix::VirtualTaskManager> {
        self.runtime.task_manager()
    }

    fn package_loader(
        &self,
    ) -> Arc<dyn wasmer_wasix::runtime::package_loader::PackageLoader + Send + Sync> {
        let inner = self.runtime.package_loader();
        Arc::new(MonitoringPackageLoader {
            inner,
            progress: self.progress.clone(),
        })
    }

    fn module_cache(
        &self,
    ) -> Arc<dyn wasmer_wasix::runtime::module_cache::ModuleCache + Send + Sync> {
        self.runtime.module_cache()
    }

    fn source(&self) -> Arc<dyn wasmer_wasix::runtime::resolver::Source + Send + Sync> {
        let inner = self.runtime.source();
        Arc::new(MonitoringSource {
            inner,
            progress: self.progress.clone(),
        })
    }

    fn engine(&self) -> wasmer::Engine {
        self.runtime.engine()
    }

    fn new_store(&self) -> wasmer::Store {
        self.runtime.new_store()
    }

    fn http_client(&self) -> Option<&wasmer_wasix::http::DynHttpClient> {
        self.runtime.http_client()
    }

    fn tty(&self) -> Option<&(dyn wasmer_wasix::os::TtyBridge + Send + Sync)> {
        self.runtime.tty()
    }
}

#[derive(Debug)]
struct MonitoringSource {
    inner: Arc<dyn wasmer_wasix::runtime::resolver::Source + Send + Sync>,
    progress: ProgressBar,
}

#[async_trait::async_trait]
impl wasmer_wasix::runtime::resolver::Source for MonitoringSource {
    async fn query(
        &self,
        package: &PackageSpecifier,
    ) -> Result<Vec<wasmer_wasix::runtime::resolver::PackageSummary>, QueryError> {
        self.progress.set_message(format!("Looking up {package}"));
        self.inner.query(package).await
    }
}

#[derive(Debug)]
struct MonitoringPackageLoader {
    inner: Arc<dyn wasmer_wasix::runtime::package_loader::PackageLoader + Send + Sync>,
    progress: ProgressBar,
}

#[async_trait::async_trait]
impl wasmer_wasix::runtime::package_loader::PackageLoader for MonitoringPackageLoader {
    async fn load(
        &self,
        summary: &wasmer_wasix::runtime::resolver::PackageSummary,
    ) -> Result<Container, Error> {
        let pkg_id = summary.package_id();
        self.progress.set_message(format!("Downloading {pkg_id}"));

        self.inner.load(summary).await
    }

    async fn load_package_tree(
        &self,
        root: &Container,
        resolution: &wasmer_wasix::runtime::resolver::Resolution,
    ) -> Result<BinaryPackage, Error> {
        self.inner.load_package_tree(root, resolution).await
    }
}<|MERGE_RESOLUTION|>--- conflicted
+++ resolved
@@ -120,21 +120,17 @@
 
         let _guard = handle.enter();
         let (store, _) = self.store.get_store()?;
-<<<<<<< HEAD
 
         let mut engine = store.engine().clone();
         let hash_algorithm = self.hash_algorithm.unwrap_or_default().into();
         engine.set_hash_algorithm(Some(hash_algorithm));
 
-        let runtime = self.wasi.prepare_runtime(engine, &self.env, runtime)?;
-=======
         let runtime = self.wasi.prepare_runtime(
-            store.engine().clone(),
+            engine,
             &self.env,
             runtime,
             preferred_webc_version,
         )?;
->>>>>>> 932a084a
 
         // This is a slow operation, so let's temporarily wrap the runtime with
         // something that displays progress
