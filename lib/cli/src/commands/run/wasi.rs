--- conflicted
+++ resolved
@@ -7,17 +7,10 @@
 use virtual_fs::FileSystem;
 use virtual_fs::{DeviceFile, PassthruFileSystem, RootFileSystemBuilder};
 use wasmer::{AsStoreMut, Instance, Module, RuntimeError, Value};
-<<<<<<< HEAD
-use wasmer_vfs::FileSystem;
-use wasmer_vfs::{DeviceFile, PassthruFileSystem, RootFileSystemBuilder};
-use wasmer_wasi::os::tty_sys::SysTyy;
-use wasmer_wasi::os::TtyBridge;
-use wasmer_wasi::types::__WASI_STDIN_FILENO;
-use wasmer_wasi::{
-=======
+use wasmer_wasix::os::tty_sys::SysTty;
+use wasmer_wasix::os::TtyBridge;
 use wasmer_wasix::types::__WASI_STDIN_FILENO;
 use wasmer_wasix::{
->>>>>>> 1fe1e514
     default_fs_backing, get_wasi_versions, PluggableRuntimeImplementation, WasiEnv, WasiError,
     WasiFunctionEnv, WasiVersion,
 };
@@ -145,7 +138,7 @@
         }
 
         if !self.no_tty {
-            let tty = Arc::new(SysTyy::default());
+            let tty = Arc::new(SysTty::default());
             tty.reset();
             rt.set_tty(tty)
         }
